--- conflicted
+++ resolved
@@ -49,14 +49,8 @@
                     {'username': 'testuser',
                      'password': 'testpass'})
 
-<<<<<<< HEAD
-        response = client.get(eval_url,
-                              {'mission': 100000})
+        response = client.get(eval_url, {'mission': 100000})
         self.assertGreaterEqual(response.status_code, 400)
-=======
-        response = client.get(eval_url, {'mission': 100000})
-        self.assertGreaterEqual(response.status_code, 300)
->>>>>>> c0f49ea5
 
     def test_evaluate_teams(self):
         """Tests the CSV method."""
